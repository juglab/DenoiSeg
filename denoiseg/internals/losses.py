--- conflicted
+++ resolved
@@ -46,53 +46,18 @@
     return denoiseg
 
 
-<<<<<<< HEAD
 def denoiseg_seg_loss(weight=0.5, relative_weights=[1.0, 1.0, 5.0], n_chan=1):
     class_weights = tf.constant([relative_weights])
 
     def seg_loss(y_true, y_pred):
-
         targets, masks, bg, fg, b = split_y_true(y_true, n_chan)
         denoiseds, pred_bg, pred_fg, pred_b = split_y_pred(y_pred, n_chan)
+        assert len(denoiseds) == len(targets) == len(masks)
 
-        assert len(denoiseds) == len(targets) == len(masks)
-=======
-def denoiseg_seg_loss(weight=0.5, relative_weights=[1.0, 1.0, 5.0]):
-    class_weights = tf.constant(relative_weights)
-
-    def seg_loss(y_true, y_pred):
-        channel_axis = len(y_true.shape) - 1
-        # tf.print('CHt', channel_axis)
-        # tf.print('SHt', tf.shape(y_true))
-        # tf.print('SHp', tf.shape(y_pred))
-
-        target, mask, bg, fg, b = tf.split(y_true, 5, axis=channel_axis)
-        denoised, pred_bg, pred_fg, pred_b = tf.split(y_pred, 4, axis=len(y_pred.shape) - 1)
-        # tf.print('SH_bg', tf.shape(pred_bg))
-        # tf.print('SH_fg', tf.shape(pred_fg))
->>>>>>> 2db8ba81
-
-        # tf.print('OH sta', tf.shape(tf.stack([bg, fg, b], axis=4)))
-        # tf.print('OH EQ', tf.math.reduce_all(tf.math.equal(tf.reshape(tf.stack([bg, fg, b], axis=4), [-1, 3]),
-        #          tf.reshape(tf.stack([bg, fg, b], axis=3), [-1, 3]))))
-        # tf.print('OH EQ T', tf.math.reduce_all(tf.math.equal(tf.reshape(tf.stack([bg, fg, b], axis=4), [-1, 3]),
-        #          tf.reshape(tf.stack([bg, fg, b], axis=4), [-1, 3]))))
-
-<<<<<<< HEAD
-        onehot_pred = tf.reshape(tf.stack([pred_bg, pred_fg, pred_b], axis=len(y_true.shape) - 1), [-1, 3])
-=======
         onehot_gt = tf.reshape(tf.stack([bg, fg, b], axis=-1), [-1, 3])
-
-        # tf.print('OH gt', tf.shape(onehot_gt))
-        #
-        # tf.print('W s', tf.shape(class_weights * onehot_gt))
         weighted_gt = tf.reduce_sum(class_weights * onehot_gt, axis=1)
-        # tf.print('W gt', tf.shape(weighted_gt))
         onehot_pred = tf.reshape(tf.stack([pred_bg, pred_fg, pred_b], axis=channel_axis), [-1, 3])
->>>>>>> 2db8ba81
-
         segmentation_loss = K.mean(tf.reduce_sum(onehot_gt, axis=-1) * (cross_entropy(logits=onehot_pred, labels=onehot_gt) * weighted_gt))
-
         return weight * segmentation_loss
 
     return seg_loss
